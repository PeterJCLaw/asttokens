--- conflicted
+++ resolved
@@ -36,14 +36,10 @@
 setup_requires = setuptools>=44; setuptools_scm[toml]>=3.4.3
 
 [options.extras_require]
-<<<<<<< HEAD
-test = astroid < 2.6; pytest
+test = astroid<=2.5.3; pytest
 
 [options.package_data]
 asttokens = py.typed
-=======
-test = astroid<=2.5.3; pytest
->>>>>>> cbd8d8e9
 
 [bdist_wheel]
 # This flag says that the code is written to work on both Python 2 and Python
